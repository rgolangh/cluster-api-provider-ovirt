--- conflicted
+++ resolved
@@ -6716,7 +6716,6 @@
 	}
 	if r, ok := object.DataCenter(); ok {
 		XMLDataCenterWriteOne(writer, r, "data_center")
-<<<<<<< HEAD
 	}
 	if r, ok := object.Description(); ok {
 		writer.WriteCharacter("description", r)
@@ -6781,72 +6780,6 @@
 	if r, ok := object.Rate(); ok {
 		XMLRateWriteOne(writer, r, "rate")
 	}
-=======
-	}
-	if r, ok := object.Description(); ok {
-		writer.WriteCharacter("description", r)
-	}
-	if r, ok := object.Disk(); ok {
-		XMLDiskWriteOne(writer, r, "disk")
-	}
-	if r, ok := object.Group(); ok {
-		XMLGroupWriteOne(writer, r, "group")
-	}
-	if r, ok := object.Host(); ok {
-		XMLHostWriteOne(writer, r, "host")
-	}
-	if r, ok := object.Name(); ok {
-		writer.WriteCharacter("name", r)
-	}
-	if r, ok := object.Role(); ok {
-		XMLRoleWriteOne(writer, r, "role")
-	}
-	if r, ok := object.StorageDomain(); ok {
-		XMLStorageDomainWriteOne(writer, r, "storage_domain")
-	}
-	if r, ok := object.Template(); ok {
-		XMLTemplateWriteOne(writer, r, "template")
-	}
-	if r, ok := object.User(); ok {
-		XMLUserWriteOne(writer, r, "user")
-	}
-	if r, ok := object.Vm(); ok {
-		XMLVmWriteOne(writer, r, "vm")
-	}
-	if r, ok := object.VmPool(); ok {
-		XMLVmPoolWriteOne(writer, r, "vm_pool")
-	}
-	writer.WriteEnd(tag)
-	return nil
-}
-
-func XMLPermissionWriteMany(writer *XMLWriter, structSlice *PermissionSlice, plural, singular string) error {
-	if plural == "" {
-		plural = "permissions"
-	}
-	if singular == "" {
-		singular = "permission"
-	}
-	writer.WriteStart("", plural, nil)
-	for _, o := range structSlice.Slice() {
-		XMLPermissionWriteOne(writer, o, singular)
-	}
-	writer.WriteEnd(plural)
-	return nil
-}
-
-func XMLRngDeviceWriteOne(writer *XMLWriter, object *RngDevice, tag string) error {
-	if object == nil {
-		return fmt.Errorf("input object pointer is nil")
-	}
-	if tag == "" {
-		tag = "rng_device"
-	}
-	writer.WriteStart("", tag, nil)
-	if r, ok := object.Rate(); ok {
-		XMLRateWriteOne(writer, r, "rate")
-	}
->>>>>>> 330022c2
 	if r, ok := object.Source(); ok {
 		XMLRngSourceWriteOne(writer, r, "source")
 	}
@@ -7312,12 +7245,9 @@
 	if r, ok := object.Usages(); ok {
 		XMLNetworkUsageWriteMany(writer, r, "usages", "usage")
 	}
-<<<<<<< HEAD
-=======
 	if r, ok := object.VdsmName(); ok {
 		writer.WriteCharacter("vdsm_name", r)
 	}
->>>>>>> 330022c2
 	if r, ok := object.Vlan(); ok {
 		XMLVlanWriteOne(writer, r, "vlan")
 	}
@@ -11117,19 +11047,11 @@
 	}
 	if tag == "" {
 		tag = "special_objects"
-<<<<<<< HEAD
 	}
 	writer.WriteStart("", tag, nil)
 	if r, ok := object.BlankTemplate(); ok {
 		XMLTemplateWriteOne(writer, r, "blank_template")
 	}
-=======
-	}
-	writer.WriteStart("", tag, nil)
-	if r, ok := object.BlankTemplate(); ok {
-		XMLTemplateWriteOne(writer, r, "blank_template")
-	}
->>>>>>> 330022c2
 	if r, ok := object.RootTag(); ok {
 		XMLTagWriteOne(writer, r, "root_tag")
 	}
@@ -11559,7 +11481,6 @@
 	writer.WriteStart("", tag, attrs)
 	if r, ok := object.Address(); ok {
 		writer.WriteCharacter("address", r)
-<<<<<<< HEAD
 	}
 	if r, ok := object.AffinityLabels(); ok {
 		XMLAffinityLabelWriteMany(writer, r, "affinity_labels", "affinity_label")
@@ -11584,31 +11505,6 @@
 	}
 	if r, ok := object.Description(); ok {
 		writer.WriteCharacter("description", r)
-=======
-	}
-	if r, ok := object.AffinityLabels(); ok {
-		XMLAffinityLabelWriteMany(writer, r, "affinity_labels", "affinity_label")
-	}
-	if r, ok := object.Agents(); ok {
-		XMLAgentWriteMany(writer, r, "agents", "agent")
-	}
-	if r, ok := object.AutoNumaStatus(); ok {
-		XMLAutoNumaStatusWriteOne(writer, r, "auto_numa_status")
-	}
-	if r, ok := object.Certificate(); ok {
-		XMLCertificateWriteOne(writer, r, "certificate")
-	}
-	if r, ok := object.Cluster(); ok {
-		XMLClusterWriteOne(writer, r, "cluster")
-	}
-	if r, ok := object.Comment(); ok {
-		writer.WriteCharacter("comment", r)
-	}
-	if r, ok := object.Cpu(); ok {
-		XMLCpuWriteOne(writer, r, "cpu")
-	}
-	if r, ok := object.Description(); ok {
-		writer.WriteCharacter("description", r)
 	}
 	if r, ok := object.DevicePassthrough(); ok {
 		XMLHostDevicePassthroughWriteOne(writer, r, "device_passthrough")
@@ -11657,62 +11553,10 @@
 	}
 	if r, ok := object.Memory(); ok {
 		writer.WriteInt64("memory", r)
->>>>>>> 330022c2
-	}
-	if r, ok := object.DevicePassthrough(); ok {
-		XMLHostDevicePassthroughWriteOne(writer, r, "device_passthrough")
-	}
-<<<<<<< HEAD
-	if r, ok := object.Devices(); ok {
-		XMLDeviceWriteMany(writer, r, "devices", "device")
-	}
-	if r, ok := object.Display(); ok {
-		XMLDisplayWriteOne(writer, r, "display")
-	}
-	if r, ok := object.ExternalHostProvider(); ok {
-		XMLExternalHostProviderWriteOne(writer, r, "external_host_provider")
-	}
-	if r, ok := object.ExternalNetworkProviderConfigurations(); ok {
-		XMLExternalNetworkProviderConfigurationWriteMany(writer, r, "external_network_provider_configurations", "external_network_provider_configuration")
-	}
-	if r, ok := object.ExternalStatus(); ok {
-		XMLExternalStatusWriteOne(writer, r, "external_status")
-	}
-	if r, ok := object.HardwareInformation(); ok {
-		XMLHardwareInformationWriteOne(writer, r, "hardware_information")
-	}
-	if r, ok := object.Hooks(); ok {
-		XMLHookWriteMany(writer, r, "hooks", "hook")
-	}
-	if r, ok := object.HostedEngine(); ok {
-		XMLHostedEngineWriteOne(writer, r, "hosted_engine")
-	}
-	if r, ok := object.Iscsi(); ok {
-		XMLIscsiDetailsWriteOne(writer, r, "iscsi")
-	}
-	if r, ok := object.KatelloErrata(); ok {
-		XMLKatelloErratumWriteMany(writer, r, "katello_errata", "katello_erratum")
-	}
-	if r, ok := object.KdumpStatus(); ok {
-		XMLKdumpStatusWriteOne(writer, r, "kdump_status")
-	}
-	if r, ok := object.Ksm(); ok {
-		XMLKsmWriteOne(writer, r, "ksm")
-	}
-	if r, ok := object.LibvirtVersion(); ok {
-		XMLVersionWriteOne(writer, r, "libvirt_version")
-	}
-	if r, ok := object.MaxSchedulingMemory(); ok {
-		writer.WriteInt64("max_scheduling_memory", r)
-	}
-	if r, ok := object.Memory(); ok {
-		writer.WriteInt64("memory", r)
 	}
 	if r, ok := object.Name(); ok {
 		writer.WriteCharacter("name", r)
 	}
-=======
->>>>>>> 330022c2
 	if r, ok := object.NetworkAttachments(); ok {
 		XMLNetworkAttachmentWriteMany(writer, r, "network_attachments", "network_attachment")
 	}
@@ -11857,7 +11701,6 @@
 	}
 	if r, ok := object.Network(); ok {
 		XMLNetworkWriteOne(writer, r, "network")
-<<<<<<< HEAD
 	}
 	if r, ok := object.Properties(); ok {
 		XMLPropertyWriteMany(writer, r, "properties", "property")
@@ -11966,42 +11809,34 @@
 	if r, ok := object.Networks(); ok {
 		XMLNetworkWriteMany(writer, r, "networks", "network")
 	}
-=======
-	}
-	if r, ok := object.Properties(); ok {
-		XMLPropertyWriteMany(writer, r, "properties", "property")
-	}
-	if r, ok := object.Qos(); ok {
-		XMLQosWriteOne(writer, r, "qos")
-	}
-	if r, ok := object.ReportedConfigurations(); ok {
-		XMLReportedConfigurationWriteMany(writer, r, "reported_configurations", "reported_configuration")
-	}
-	writer.WriteEnd(tag)
-	return nil
-}
-
-func XMLNetworkAttachmentWriteMany(writer *XMLWriter, structSlice *NetworkAttachmentSlice, plural, singular string) error {
-	if plural == "" {
-		plural = "network_attachments"
-	}
-	if singular == "" {
-		singular = "network_attachment"
-	}
-	writer.WriteStart("", plural, nil)
-	for _, o := range structSlice.Slice() {
-		XMLNetworkAttachmentWriteOne(writer, o, singular)
-	}
-	writer.WriteEnd(plural)
-	return nil
-}
-
-func XMLFilterWriteOne(writer *XMLWriter, object *Filter, tag string) error {
-	if object == nil {
-		return fmt.Errorf("input object pointer is nil")
-	}
-	if tag == "" {
-		tag = "filter"
+	if r, ok := object.StorageConnections(); ok {
+		XMLStorageConnectionWriteMany(writer, r, "storage_connections", "storage_connection")
+	}
+	writer.WriteEnd(tag)
+	return nil
+}
+
+func XMLIscsiBondWriteMany(writer *XMLWriter, structSlice *IscsiBondSlice, plural, singular string) error {
+	if plural == "" {
+		plural = "iscsi_bonds"
+	}
+	if singular == "" {
+		singular = "iscsi_bond"
+	}
+	writer.WriteStart("", plural, nil)
+	for _, o := range structSlice.Slice() {
+		XMLIscsiBondWriteOne(writer, o, singular)
+	}
+	writer.WriteEnd(plural)
+	return nil
+}
+
+func XMLLinkLayerDiscoveryProtocolElementWriteOne(writer *XMLWriter, object *LinkLayerDiscoveryProtocolElement, tag string) error {
+	if object == nil {
+		return fmt.Errorf("input object pointer is nil")
+	}
+	if tag == "" {
+		tag = "link_layer_discovery_protocol_element"
 	}
 	var attrs map[string]string
 	if r, ok := object.Id(); ok {
@@ -12020,37 +11855,145 @@
 	if r, ok := object.Name(); ok {
 		writer.WriteCharacter("name", r)
 	}
-	if r, ok := object.Position(); ok {
-		writer.WriteInt64("position", r)
-	}
-	if r, ok := object.SchedulingPolicyUnit(); ok {
-		XMLSchedulingPolicyUnitWriteOne(writer, r, "scheduling_policy_unit")
-	}
-	writer.WriteEnd(tag)
-	return nil
-}
-
-func XMLFilterWriteMany(writer *XMLWriter, structSlice *FilterSlice, plural, singular string) error {
-	if plural == "" {
-		plural = "filters"
-	}
-	if singular == "" {
-		singular = "filter"
-	}
-	writer.WriteStart("", plural, nil)
-	for _, o := range structSlice.Slice() {
-		XMLFilterWriteOne(writer, o, singular)
-	}
-	writer.WriteEnd(plural)
-	return nil
-}
-
-func XMLIscsiBondWriteOne(writer *XMLWriter, object *IscsiBond, tag string) error {
-	if object == nil {
-		return fmt.Errorf("input object pointer is nil")
-	}
-	if tag == "" {
-		tag = "iscsi_bond"
+	if r, ok := object.Oui(); ok {
+		writer.WriteInt64("oui", r)
+	}
+	if r, ok := object.Properties(); ok {
+		XMLPropertyWriteMany(writer, r, "properties", "property")
+	}
+	if r, ok := object.Subtype(); ok {
+		writer.WriteInt64("subtype", r)
+	}
+	if r, ok := object.Type(); ok {
+		writer.WriteInt64("type", r)
+	}
+	writer.WriteEnd(tag)
+	return nil
+}
+
+func XMLLinkLayerDiscoveryProtocolElementWriteMany(writer *XMLWriter, structSlice *LinkLayerDiscoveryProtocolElementSlice, plural, singular string) error {
+	if plural == "" {
+		plural = "link_layer_discovery_protocol_elements"
+	}
+	if singular == "" {
+		singular = "link_layer_discovery_protocol_element"
+	}
+	writer.WriteStart("", plural, nil)
+	for _, o := range structSlice.Slice() {
+		XMLLinkLayerDiscoveryProtocolElementWriteOne(writer, o, singular)
+	}
+	writer.WriteEnd(plural)
+	return nil
+}
+
+func XMLApiSummaryWriteOne(writer *XMLWriter, object *ApiSummary, tag string) error {
+	if object == nil {
+		return fmt.Errorf("input object pointer is nil")
+	}
+	if tag == "" {
+		tag = "api_summary"
+	}
+	writer.WriteStart("", tag, nil)
+	if r, ok := object.Hosts(); ok {
+		XMLApiSummaryItemWriteOne(writer, r, "hosts")
+	}
+	if r, ok := object.StorageDomains(); ok {
+		XMLApiSummaryItemWriteOne(writer, r, "storage_domains")
+	}
+	if r, ok := object.Users(); ok {
+		XMLApiSummaryItemWriteOne(writer, r, "users")
+	}
+	if r, ok := object.Vms(); ok {
+		XMLApiSummaryItemWriteOne(writer, r, "vms")
+	}
+	writer.WriteEnd(tag)
+	return nil
+}
+
+func XMLApiSummaryWriteMany(writer *XMLWriter, structSlice *ApiSummarySlice, plural, singular string) error {
+	if plural == "" {
+		plural = "api_summaries"
+	}
+	if singular == "" {
+		singular = "api_summary"
+	}
+	writer.WriteStart("", plural, nil)
+	for _, o := range structSlice.Slice() {
+		XMLApiSummaryWriteOne(writer, o, singular)
+	}
+	writer.WriteEnd(plural)
+	return nil
+}
+
+func XMLFaultWriteOne(writer *XMLWriter, object *Fault, tag string) error {
+	if object == nil {
+		return fmt.Errorf("input object pointer is nil")
+	}
+	if tag == "" {
+		tag = "fault"
+	}
+	writer.WriteStart("", tag, nil)
+	if r, ok := object.Detail(); ok {
+		writer.WriteCharacter("detail", r)
+	}
+	if r, ok := object.Reason(); ok {
+		writer.WriteCharacter("reason", r)
+	}
+	writer.WriteEnd(tag)
+	return nil
+}
+
+func XMLFaultWriteMany(writer *XMLWriter, structSlice *FaultSlice, plural, singular string) error {
+	if plural == "" {
+		plural = "faults"
+	}
+	if singular == "" {
+		singular = "fault"
+	}
+	writer.WriteStart("", plural, nil)
+	for _, o := range structSlice.Slice() {
+		XMLFaultWriteOne(writer, o, singular)
+	}
+	writer.WriteEnd(plural)
+	return nil
+}
+
+func XMLGracePeriodWriteOne(writer *XMLWriter, object *GracePeriod, tag string) error {
+	if object == nil {
+		return fmt.Errorf("input object pointer is nil")
+	}
+	if tag == "" {
+		tag = "grace_period"
+	}
+	writer.WriteStart("", tag, nil)
+	if r, ok := object.Expiry(); ok {
+		writer.WriteInt64("expiry", r)
+	}
+	writer.WriteEnd(tag)
+	return nil
+}
+
+func XMLGracePeriodWriteMany(writer *XMLWriter, structSlice *GracePeriodSlice, plural, singular string) error {
+	if plural == "" {
+		plural = "grace_periods"
+	}
+	if singular == "" {
+		singular = "grace_period"
+	}
+	writer.WriteStart("", plural, nil)
+	for _, o := range structSlice.Slice() {
+		XMLGracePeriodWriteOne(writer, o, singular)
+	}
+	writer.WriteEnd(plural)
+	return nil
+}
+
+func XMLActionWriteOne(writer *XMLWriter, object *Action, tag string) error {
+	if object == nil {
+		return fmt.Errorf("input object pointer is nil")
+	}
+	if tag == "" {
+		tag = "action"
 	}
 	var attrs map[string]string
 	if r, ok := object.Id(); ok {
@@ -12060,390 +12003,180 @@
 		attrs["id"] = r
 	}
 	writer.WriteStart("", tag, attrs)
+	if r, ok := object.Activate(); ok {
+		writer.WriteBool("activate", r)
+	}
+	if r, ok := object.AllowPartialImport(); ok {
+		writer.WriteBool("allow_partial_import", r)
+	}
+	if r, ok := object.Async(); ok {
+		writer.WriteBool("async", r)
+	}
+	if r, ok := object.Attachment(); ok {
+		XMLDiskAttachmentWriteOne(writer, r, "attachment")
+	}
+	if r, ok := object.AuthorizedKey(); ok {
+		XMLAuthorizedKeyWriteOne(writer, r, "authorized_key")
+	}
+	if r, ok := object.Bricks(); ok {
+		XMLGlusterBrickWriteMany(writer, r, "bricks", "brick")
+	}
+	if r, ok := object.Certificates(); ok {
+		XMLCertificateWriteMany(writer, r, "certificates", "certificate")
+	}
+	if r, ok := object.CheckConnectivity(); ok {
+		writer.WriteBool("check_connectivity", r)
+	}
+	if r, ok := object.Clone(); ok {
+		writer.WriteBool("clone", r)
+	}
+	if r, ok := object.ClonePermissions(); ok {
+		writer.WriteBool("clone_permissions", r)
+	}
+	if r, ok := object.Cluster(); ok {
+		XMLClusterWriteOne(writer, r, "cluster")
+	}
+	if r, ok := object.CollapseSnapshots(); ok {
+		writer.WriteBool("collapse_snapshots", r)
+	}
 	if r, ok := object.Comment(); ok {
 		writer.WriteCharacter("comment", r)
 	}
+	if r, ok := object.CommitOnSuccess(); ok {
+		writer.WriteBool("commit_on_success", r)
+	}
+	if r, ok := object.Connection(); ok {
+		XMLStorageConnectionWriteOne(writer, r, "connection")
+	}
+	if r, ok := object.ConnectivityTimeout(); ok {
+		writer.WriteInt64("connectivity_timeout", r)
+	}
 	if r, ok := object.DataCenter(); ok {
 		XMLDataCenterWriteOne(writer, r, "data_center")
 	}
+	if r, ok := object.DeployHostedEngine(); ok {
+		writer.WriteBool("deploy_hosted_engine", r)
+	}
 	if r, ok := object.Description(); ok {
 		writer.WriteCharacter("description", r)
 	}
+	if r, ok := object.Details(); ok {
+		XMLGlusterVolumeProfileDetailsWriteOne(writer, r, "details")
+	}
+	if r, ok := object.Directory(); ok {
+		writer.WriteCharacter("directory", r)
+	}
+	if r, ok := object.DiscardSnapshots(); ok {
+		writer.WriteBool("discard_snapshots", r)
+	}
+	if r, ok := object.DiscoveredTargets(); ok {
+		XMLIscsiDetailsWriteMany(writer, r, "discovered_targets", "iscsi_details")
+	}
+	if r, ok := object.Disk(); ok {
+		XMLDiskWriteOne(writer, r, "disk")
+	}
+	if r, ok := object.DiskProfile(); ok {
+		XMLDiskProfileWriteOne(writer, r, "disk_profile")
+	}
+	if r, ok := object.Disks(); ok {
+		XMLDiskWriteMany(writer, r, "disks", "disk")
+	}
+	if r, ok := object.Exclusive(); ok {
+		writer.WriteBool("exclusive", r)
+	}
+	if r, ok := object.Fault(); ok {
+		XMLFaultWriteOne(writer, r, "fault")
+	}
+	if r, ok := object.FenceType(); ok {
+		writer.WriteCharacter("fence_type", r)
+	}
+	if r, ok := object.Filename(); ok {
+		writer.WriteCharacter("filename", r)
+	}
+	if r, ok := object.Filter(); ok {
+		writer.WriteBool("filter", r)
+	}
+	if r, ok := object.FixLayout(); ok {
+		writer.WriteBool("fix_layout", r)
+	}
+	if r, ok := object.Force(); ok {
+		writer.WriteBool("force", r)
+	}
+	if r, ok := object.GracePeriod(); ok {
+		XMLGracePeriodWriteOne(writer, r, "grace_period")
+	}
+	if r, ok := object.Host(); ok {
+		XMLHostWriteOne(writer, r, "host")
+	}
+	if r, ok := object.Image(); ok {
+		writer.WriteCharacter("image", r)
+	}
+	if r, ok := object.ImageTransfer(); ok {
+		XMLImageTransferWriteOne(writer, r, "image_transfer")
+	}
+	if r, ok := object.ImportAsTemplate(); ok {
+		writer.WriteBool("import_as_template", r)
+	}
+	if r, ok := object.IsAttached(); ok {
+		writer.WriteBool("is_attached", r)
+	}
+	if r, ok := object.Iscsi(); ok {
+		XMLIscsiDetailsWriteOne(writer, r, "iscsi")
+	}
+	if r, ok := object.IscsiTargets(); ok {
+		writer.WriteCharacters("iscsi_targets", r)
+	}
+	if r, ok := object.Job(); ok {
+		XMLJobWriteOne(writer, r, "job")
+	}
+	if r, ok := object.Lease(); ok {
+		XMLStorageDomainLeaseWriteOne(writer, r, "lease")
+	}
+	if r, ok := object.LogicalUnits(); ok {
+		XMLLogicalUnitWriteMany(writer, r, "logical_units", "logical_unit")
+	}
+	if r, ok := object.MaintenanceAfterRestart(); ok {
+		writer.WriteBool("maintenance_after_restart", r)
+	}
+	if r, ok := object.MaintenanceEnabled(); ok {
+		writer.WriteBool("maintenance_enabled", r)
+	}
+	if r, ok := object.MigrateVmsInAffinityClosure(); ok {
+		writer.WriteBool("migrate_vms_in_affinity_closure", r)
+	}
+	if r, ok := object.ModifiedBonds(); ok {
+		XMLHostNicWriteMany(writer, r, "modified_bonds", "host_nic")
+	}
+	if r, ok := object.ModifiedLabels(); ok {
+		XMLNetworkLabelWriteMany(writer, r, "modified_labels", "network_label")
+	}
+	if r, ok := object.ModifiedNetworkAttachments(); ok {
+		XMLNetworkAttachmentWriteMany(writer, r, "modified_network_attachments", "network_attachment")
+	}
 	if r, ok := object.Name(); ok {
 		writer.WriteCharacter("name", r)
 	}
-	if r, ok := object.Networks(); ok {
-		XMLNetworkWriteMany(writer, r, "networks", "network")
-	}
->>>>>>> 330022c2
-	if r, ok := object.StorageConnections(); ok {
-		XMLStorageConnectionWriteMany(writer, r, "storage_connections", "storage_connection")
-	}
-	writer.WriteEnd(tag)
-	return nil
-}
-
-func XMLIscsiBondWriteMany(writer *XMLWriter, structSlice *IscsiBondSlice, plural, singular string) error {
-	if plural == "" {
-		plural = "iscsi_bonds"
-	}
-	if singular == "" {
-		singular = "iscsi_bond"
-	}
-	writer.WriteStart("", plural, nil)
-	for _, o := range structSlice.Slice() {
-		XMLIscsiBondWriteOne(writer, o, singular)
-	}
-	writer.WriteEnd(plural)
-	return nil
-}
-
-func XMLLinkLayerDiscoveryProtocolElementWriteOne(writer *XMLWriter, object *LinkLayerDiscoveryProtocolElement, tag string) error {
-	if object == nil {
-		return fmt.Errorf("input object pointer is nil")
-	}
-	if tag == "" {
-		tag = "link_layer_discovery_protocol_element"
-	}
-	var attrs map[string]string
-	if r, ok := object.Id(); ok {
-		if attrs == nil {
-			attrs = make(map[string]string)
-		}
-		attrs["id"] = r
-	}
-	writer.WriteStart("", tag, attrs)
-	if r, ok := object.Comment(); ok {
-		writer.WriteCharacter("comment", r)
-	}
-	if r, ok := object.Description(); ok {
-		writer.WriteCharacter("description", r)
-	}
-	if r, ok := object.Name(); ok {
-		writer.WriteCharacter("name", r)
-	}
-	if r, ok := object.Oui(); ok {
-		writer.WriteInt64("oui", r)
-	}
-	if r, ok := object.Properties(); ok {
-		XMLPropertyWriteMany(writer, r, "properties", "property")
-	}
-	if r, ok := object.Subtype(); ok {
-		writer.WriteInt64("subtype", r)
-	}
-	if r, ok := object.Type(); ok {
-		writer.WriteInt64("type", r)
-	}
-	writer.WriteEnd(tag)
-	return nil
-}
-
-func XMLLinkLayerDiscoveryProtocolElementWriteMany(writer *XMLWriter, structSlice *LinkLayerDiscoveryProtocolElementSlice, plural, singular string) error {
-	if plural == "" {
-		plural = "link_layer_discovery_protocol_elements"
-	}
-	if singular == "" {
-		singular = "link_layer_discovery_protocol_element"
-	}
-	writer.WriteStart("", plural, nil)
-	for _, o := range structSlice.Slice() {
-		XMLLinkLayerDiscoveryProtocolElementWriteOne(writer, o, singular)
-	}
-	writer.WriteEnd(plural)
-	return nil
-}
-
-func XMLApiSummaryWriteOne(writer *XMLWriter, object *ApiSummary, tag string) error {
-	if object == nil {
-		return fmt.Errorf("input object pointer is nil")
-	}
-	if tag == "" {
-		tag = "api_summary"
-	}
-	writer.WriteStart("", tag, nil)
-	if r, ok := object.Hosts(); ok {
-		XMLApiSummaryItemWriteOne(writer, r, "hosts")
-	}
-	if r, ok := object.StorageDomains(); ok {
-		XMLApiSummaryItemWriteOne(writer, r, "storage_domains")
-	}
-	if r, ok := object.Users(); ok {
-		XMLApiSummaryItemWriteOne(writer, r, "users")
-	}
-	if r, ok := object.Vms(); ok {
-		XMLApiSummaryItemWriteOne(writer, r, "vms")
-	}
-	writer.WriteEnd(tag)
-	return nil
-}
-
-func XMLApiSummaryWriteMany(writer *XMLWriter, structSlice *ApiSummarySlice, plural, singular string) error {
-	if plural == "" {
-		plural = "api_summaries"
-	}
-	if singular == "" {
-		singular = "api_summary"
-	}
-	writer.WriteStart("", plural, nil)
-	for _, o := range structSlice.Slice() {
-		XMLApiSummaryWriteOne(writer, o, singular)
-	}
-	writer.WriteEnd(plural)
-	return nil
-}
-
-func XMLFaultWriteOne(writer *XMLWriter, object *Fault, tag string) error {
-	if object == nil {
-		return fmt.Errorf("input object pointer is nil")
-	}
-	if tag == "" {
-		tag = "fault"
-	}
-	writer.WriteStart("", tag, nil)
-	if r, ok := object.Detail(); ok {
-		writer.WriteCharacter("detail", r)
+	if r, ok := object.Option(); ok {
+		XMLOptionWriteOne(writer, r, "option")
+	}
+	if r, ok := object.Pause(); ok {
+		writer.WriteBool("pause", r)
+	}
+	if r, ok := object.Permission(); ok {
+		XMLPermissionWriteOne(writer, r, "permission")
+	}
+	if r, ok := object.PowerManagement(); ok {
+		XMLPowerManagementWriteOne(writer, r, "power_management")
+	}
+	if r, ok := object.ProxyTicket(); ok {
+		XMLProxyTicketWriteOne(writer, r, "proxy_ticket")
+	}
+	if r, ok := object.Quota(); ok {
+		XMLQuotaWriteOne(writer, r, "quota")
 	}
 	if r, ok := object.Reason(); ok {
 		writer.WriteCharacter("reason", r)
 	}
-	writer.WriteEnd(tag)
-	return nil
-}
-
-func XMLFaultWriteMany(writer *XMLWriter, structSlice *FaultSlice, plural, singular string) error {
-	if plural == "" {
-		plural = "faults"
-	}
-	if singular == "" {
-		singular = "fault"
-	}
-	writer.WriteStart("", plural, nil)
-	for _, o := range structSlice.Slice() {
-		XMLFaultWriteOne(writer, o, singular)
-	}
-	writer.WriteEnd(plural)
-	return nil
-}
-
-func XMLGracePeriodWriteOne(writer *XMLWriter, object *GracePeriod, tag string) error {
-	if object == nil {
-		return fmt.Errorf("input object pointer is nil")
-	}
-	if tag == "" {
-		tag = "grace_period"
-	}
-	writer.WriteStart("", tag, nil)
-	if r, ok := object.Expiry(); ok {
-		writer.WriteInt64("expiry", r)
-	}
-	writer.WriteEnd(tag)
-	return nil
-}
-
-func XMLGracePeriodWriteMany(writer *XMLWriter, structSlice *GracePeriodSlice, plural, singular string) error {
-	if plural == "" {
-		plural = "grace_periods"
-	}
-	if singular == "" {
-		singular = "grace_period"
-	}
-	writer.WriteStart("", plural, nil)
-	for _, o := range structSlice.Slice() {
-		XMLGracePeriodWriteOne(writer, o, singular)
-	}
-	writer.WriteEnd(plural)
-	return nil
-}
-
-func XMLActionWriteOne(writer *XMLWriter, object *Action, tag string) error {
-	if object == nil {
-		return fmt.Errorf("input object pointer is nil")
-	}
-	if tag == "" {
-		tag = "action"
-	}
-	var attrs map[string]string
-	if r, ok := object.Id(); ok {
-		if attrs == nil {
-			attrs = make(map[string]string)
-		}
-		attrs["id"] = r
-	}
-	writer.WriteStart("", tag, attrs)
-	if r, ok := object.Activate(); ok {
-		writer.WriteBool("activate", r)
-	}
-	if r, ok := object.AllowPartialImport(); ok {
-		writer.WriteBool("allow_partial_import", r)
-	}
-	if r, ok := object.Async(); ok {
-		writer.WriteBool("async", r)
-	}
-	if r, ok := object.Attachment(); ok {
-		XMLDiskAttachmentWriteOne(writer, r, "attachment")
-	}
-	if r, ok := object.AuthorizedKey(); ok {
-		XMLAuthorizedKeyWriteOne(writer, r, "authorized_key")
-	}
-	if r, ok := object.Bricks(); ok {
-		XMLGlusterBrickWriteMany(writer, r, "bricks", "brick")
-	}
-	if r, ok := object.Certificates(); ok {
-		XMLCertificateWriteMany(writer, r, "certificates", "certificate")
-	}
-	if r, ok := object.CheckConnectivity(); ok {
-		writer.WriteBool("check_connectivity", r)
-	}
-	if r, ok := object.Clone(); ok {
-		writer.WriteBool("clone", r)
-	}
-	if r, ok := object.ClonePermissions(); ok {
-		writer.WriteBool("clone_permissions", r)
-	}
-	if r, ok := object.Cluster(); ok {
-		XMLClusterWriteOne(writer, r, "cluster")
-	}
-	if r, ok := object.CollapseSnapshots(); ok {
-		writer.WriteBool("collapse_snapshots", r)
-	}
-	if r, ok := object.Comment(); ok {
-		writer.WriteCharacter("comment", r)
-	}
-	if r, ok := object.CommitOnSuccess(); ok {
-		writer.WriteBool("commit_on_success", r)
-	}
-	if r, ok := object.Connection(); ok {
-		XMLStorageConnectionWriteOne(writer, r, "connection")
-	}
-	if r, ok := object.ConnectivityTimeout(); ok {
-		writer.WriteInt64("connectivity_timeout", r)
-	}
-	if r, ok := object.DataCenter(); ok {
-		XMLDataCenterWriteOne(writer, r, "data_center")
-	}
-	if r, ok := object.DeployHostedEngine(); ok {
-		writer.WriteBool("deploy_hosted_engine", r)
-	}
-	if r, ok := object.Description(); ok {
-		writer.WriteCharacter("description", r)
-	}
-	if r, ok := object.Details(); ok {
-		XMLGlusterVolumeProfileDetailsWriteOne(writer, r, "details")
-	}
-	if r, ok := object.Directory(); ok {
-		writer.WriteCharacter("directory", r)
-	}
-	if r, ok := object.DiscardSnapshots(); ok {
-		writer.WriteBool("discard_snapshots", r)
-	}
-	if r, ok := object.DiscoveredTargets(); ok {
-		XMLIscsiDetailsWriteMany(writer, r, "discovered_targets", "iscsi_details")
-	}
-	if r, ok := object.Disk(); ok {
-		XMLDiskWriteOne(writer, r, "disk")
-	}
-	if r, ok := object.DiskProfile(); ok {
-		XMLDiskProfileWriteOne(writer, r, "disk_profile")
-	}
-	if r, ok := object.Disks(); ok {
-		XMLDiskWriteMany(writer, r, "disks", "disk")
-	}
-	if r, ok := object.Exclusive(); ok {
-		writer.WriteBool("exclusive", r)
-	}
-	if r, ok := object.Fault(); ok {
-		XMLFaultWriteOne(writer, r, "fault")
-	}
-	if r, ok := object.FenceType(); ok {
-		writer.WriteCharacter("fence_type", r)
-	}
-	if r, ok := object.Filename(); ok {
-		writer.WriteCharacter("filename", r)
-	}
-	if r, ok := object.Filter(); ok {
-		writer.WriteBool("filter", r)
-	}
-	if r, ok := object.FixLayout(); ok {
-		writer.WriteBool("fix_layout", r)
-	}
-	if r, ok := object.Force(); ok {
-		writer.WriteBool("force", r)
-	}
-	if r, ok := object.GracePeriod(); ok {
-		XMLGracePeriodWriteOne(writer, r, "grace_period")
-	}
-	if r, ok := object.Host(); ok {
-		XMLHostWriteOne(writer, r, "host")
-	}
-	if r, ok := object.Image(); ok {
-		writer.WriteCharacter("image", r)
-	}
-	if r, ok := object.ImageTransfer(); ok {
-		XMLImageTransferWriteOne(writer, r, "image_transfer")
-	}
-	if r, ok := object.ImportAsTemplate(); ok {
-		writer.WriteBool("import_as_template", r)
-	}
-	if r, ok := object.IsAttached(); ok {
-		writer.WriteBool("is_attached", r)
-	}
-	if r, ok := object.Iscsi(); ok {
-		XMLIscsiDetailsWriteOne(writer, r, "iscsi")
-	}
-	if r, ok := object.IscsiTargets(); ok {
-		writer.WriteCharacters("iscsi_targets", r)
-	}
-	if r, ok := object.Job(); ok {
-		XMLJobWriteOne(writer, r, "job")
-	}
-	if r, ok := object.Lease(); ok {
-		XMLStorageDomainLeaseWriteOne(writer, r, "lease")
-	}
-	if r, ok := object.LogicalUnits(); ok {
-		XMLLogicalUnitWriteMany(writer, r, "logical_units", "logical_unit")
-	}
-	if r, ok := object.MaintenanceAfterRestart(); ok {
-		writer.WriteBool("maintenance_after_restart", r)
-	}
-	if r, ok := object.MaintenanceEnabled(); ok {
-		writer.WriteBool("maintenance_enabled", r)
-	}
-	if r, ok := object.MigrateVmsInAffinityClosure(); ok {
-		writer.WriteBool("migrate_vms_in_affinity_closure", r)
-	}
-	if r, ok := object.ModifiedBonds(); ok {
-		XMLHostNicWriteMany(writer, r, "modified_bonds", "host_nic")
-	}
-	if r, ok := object.ModifiedLabels(); ok {
-		XMLNetworkLabelWriteMany(writer, r, "modified_labels", "network_label")
-	}
-	if r, ok := object.ModifiedNetworkAttachments(); ok {
-		XMLNetworkAttachmentWriteMany(writer, r, "modified_network_attachments", "network_attachment")
-	}
-	if r, ok := object.Name(); ok {
-		writer.WriteCharacter("name", r)
-	}
-	if r, ok := object.Option(); ok {
-		XMLOptionWriteOne(writer, r, "option")
-	}
-	if r, ok := object.Pause(); ok {
-		writer.WriteBool("pause", r)
-	}
-	if r, ok := object.Permission(); ok {
-		XMLPermissionWriteOne(writer, r, "permission")
-	}
-	if r, ok := object.PowerManagement(); ok {
-		XMLPowerManagementWriteOne(writer, r, "power_management")
-	}
-	if r, ok := object.ProxyTicket(); ok {
-		XMLProxyTicketWriteOne(writer, r, "proxy_ticket")
-	}
-	if r, ok := object.Quota(); ok {
-		XMLQuotaWriteOne(writer, r, "quota")
-	}
-	if r, ok := object.Reason(); ok {
-		writer.WriteCharacter("reason", r)
-	}
 	if r, ok := object.ReassignBadMacs(); ok {
 		writer.WriteBool("reassign_bad_macs", r)
 	}
