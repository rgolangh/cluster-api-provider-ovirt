--- conflicted
+++ resolved
@@ -73,19 +73,8 @@
 // If the authentication fails because the oauth token is no longer valid it will
 // try to re-authenticate, to renew the token.
 func (c *Connection) Test() error {
-<<<<<<< HEAD
-	options, err := http.NewRequest(http.MethodOptions, "", nil)
-	if err != nil {
-		// shouldn't fail to construct a request, but report anyway.
-		return err
-	}
-	// a simple http OPTIONS request is the lightest method to test auth.
-	_, err = c.client.Do(options)
-	if err != nil {
-=======
 	statusCode, err := c.testToken()
 	if err != nil || statusCode == http.StatusUnauthorized {
->>>>>>> 330022c2
 		// failed, then clear state.
 		c.ssoToken = ""
 	}
